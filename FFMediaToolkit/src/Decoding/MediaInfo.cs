--- conflicted
+++ resolved
@@ -26,7 +26,6 @@
             Bitrate = container->bit_rate > 0 ? container->bit_rate : 0;
 
             var timeBase = new AVRational { num = 1, den = ffmpeg.AV_TIME_BASE };
-<<<<<<< HEAD
             Duration = container->duration != ffmpeg.AV_NOPTS_VALUE ?
                     container->duration.ToTimeSpan(timeBase) :
                     TimeSpan.Zero;
@@ -34,12 +33,6 @@
                     container->start_time.ToTimeSpan(timeBase) :
                     TimeSpan.Zero;
             Chapters = ParseChapters(container);
-=======
-            Duration = container->duration != ffmpeg.AV_NOPTS_VALUE ? container->duration.ToTimeSpan(timeBase) : TimeSpan.Zero;
-            StartTime = container->start_time != ffmpeg.AV_NOPTS_VALUE ? container->start_time.ToTimeSpan(timeBase) : TimeSpan.Zero;
-
-            fileInfo = new Lazy<FileInfo>(() => new FileInfo(FilePath));
->>>>>>> 56246668
         }
 
         /// <summary>
